# Configuration file for the Sphinx documentation builder.

import os
import sys

# Add the project's source directory to sys.path
sys.path.insert(0, os.path.abspath('../src'))
sys.path.insert(0, os.path.abspath('..'))

# -- Project information -----------------------------------------------------
project = 'ATMOS-BUD'
copyright = '2025, Danilo Couto de Souza'
author = 'Danilo Couto de Souza'
<<<<<<< HEAD
release = '0.1.4'
=======
release = '0.1.5'
>>>>>>> 15a79351

# -- General configuration ---------------------------------------------------
extensions = [
    'sphinx.ext.autodoc',
    'sphinx.ext.napoleon',
    'sphinx.ext.viewcode',
    'sphinx.ext.intersphinx',
]

# Napoleon settings
napoleon_google_docstring = True
napoleon_numpy_docstring = True
napoleon_include_init_with_doc = False
napoleon_include_private_with_doc = False

# Autodoc settings
autodoc_default_options = {
    'members': True,
    'member-order': 'bysource',
    'undoc-members': True,
    'exclude-members': '__weakref__'
}

# Mock imports for ReadTheDocs
autodoc_mock_imports = [
    'numpy', 'pandas', 'xarray', 'matplotlib', 'cartopy', 
    'cmocean', 'cdsapi', 'scipy', 'netCDF4', 'shapely', 
    'metpy', 'dask', 'sklearn'
]

templates_path = ['_templates']
exclude_patterns = ['_build', 'Thumbs.db', '.DS_Store']

# -- Options for HTML output -------------------------------------------------
html_theme = 'sphinx_rtd_theme'
html_static_path = ['_static']

# Theme options
html_theme_options = {
    'canonical_url': '',
    'analytics_id': '',
    'display_version': True,
    'prev_next_buttons_location': 'bottom',
    'style_external_links': False,
    'collapse_navigation': False,
    'sticky_navigation': True,
    'navigation_depth': 4,
    'includehidden': True,
    'titles_only': False
}

html_title = f"ATMOS-BUD v{release} Documentation"
html_short_title = "ATMOS-BUD Docs"

# Intersphinx mapping
intersphinx_mapping = {
    'python': ('https://docs.python.org/3/', None),
    'numpy': ('https://numpy.org/doc/stable/', None),
    'pandas': ('https://pandas.pydata.org/docs/', None),
    'xarray': ('https://docs.xarray.dev/en/stable/', None),
}<|MERGE_RESOLUTION|>--- conflicted
+++ resolved
@@ -11,11 +11,7 @@
 project = 'ATMOS-BUD'
 copyright = '2025, Danilo Couto de Souza'
 author = 'Danilo Couto de Souza'
-<<<<<<< HEAD
-release = '0.1.4'
-=======
 release = '0.1.5'
->>>>>>> 15a79351
 
 # -- General configuration ---------------------------------------------------
 extensions = [
